<<<<<<< HEAD
import { useEffect, useState } from 'react';
import { useSelector, useDispatch } from 'react-redux';
import { 
  Box, 
  Typography, 
  Container,
  Grid,
  Card, 
  CardContent, 
  CardMedia, 
  CardActions,
  Button,
  CircularProgress,
  Alert,
  Chip,
  Stack
} from '@mui/material';
import { useNavigate } from 'react-router-dom';
import { useTranslation } from 'react-i18next';
import { RootState, AppDispatch } from '../../store/store';
import { setGames, setLoading, setError } from '../../store/slices/gamesSlice';
import { fetchGames, enrichGameWithScratchData } from '../../services/gamesService';
import type { Game } from '../../store/slices/gamesSlice';
=======
import {useEffect} from 'react';
import {useSelector, useDispatch} from 'react-redux';
import {
    Box,
    Typography,
    Container,
    Grid,
    Card,
    CardContent,
    CardMedia,
    CardActions,
    Button,
    CircularProgress,
    Alert,
    Chip,
    Stack
} from '@mui/material';
import {useNavigate} from 'react-router-dom';
import {useTranslation} from 'react-i18next';
import {RootState, AppDispatch} from '../../store/store';
import {setGames, setLoading, setError} from '../../store/slices/gamesSlice';
import {fetchGames} from '../../services/gamesService';
import type {Game} from '../../store/slices/gamesSlice';
>>>>>>> d477fa51
import FilterBar from '../../components/FilterBar';
import { getDefaultScratchThumbnail } from '../../utils/helpers';

/**
 * Homepage - Displays game library with filters
 * Accessible only after login
 * 
 * Features:
 * - Automatically fetches game metadata from Scratch API
 * - Enriches game cards with real titles and thumbnails from Scratch
 * - Falls back to default values if Scratch API is unavailable
 */
function Homepage() {
<<<<<<< HEAD
  const dispatch = useDispatch<AppDispatch>();
  const navigate = useNavigate();
  const { t } = useTranslation();
  const { games, filteredGames, filters, loading, error } = useSelector((state: RootState) => state.games);
  const { isAuthenticated } = useSelector((state: RootState) => state.auth);
  const [enrichedGames, setEnrichedGames] = useState<Game[]>([]);
  const [enriching, setEnriching] = useState(false);

  // Load games from backend
  useEffect(() => {
    const loadGames = async () => {
      dispatch(setLoading(true));
      dispatch(setError(null));
      
      try {
        const response = await fetchGames();
        if (response.success && response.data) {
          dispatch(setGames(response.data));
        } else {
          dispatch(setError(response.error || 'Failed to load games'));
        }
      } catch (err) {
        dispatch(setError('An unexpected error occurred'));
      } finally {
        dispatch(setLoading(false));
      }
    };
=======
    const dispatch = useDispatch<AppDispatch>();
    const navigate = useNavigate();
    const {t} = useTranslation();
    const {filteredGames, loading, error} = useSelector((state: RootState) => state.games);
    const {isAuthenticated} = useSelector((state: RootState) => state.auth);

    useEffect(() => {
        const loadGames = async () => {
            dispatch(setLoading(true));
            dispatch(setError(null));

            try {
                const response = await fetchGames();
                if (response.success && response.data) {
                    dispatch(setGames(response.data));
                } else {
                    dispatch(setError(response.error || 'Failed to load games'));
                }
            } catch (err) {
                dispatch(setError('An unexpected error occurred'));
            } finally {
                dispatch(setLoading(false));
            }
        };
>>>>>>> d477fa51

        loadGames();
    }, [dispatch]);

<<<<<<< HEAD
  // Enrich games with Scratch API data when games are loaded
  useEffect(() => {
    if (games.length > 0) {
      const enrichGames = async () => {
        setEnriching(true);
        try {
          const enrichedData = await Promise.all(
            games.map(game => enrichGameWithScratchData(game))
          );
          setEnrichedGames(enrichedData);
        } catch (err) {
          console.error('Error enriching games with Scratch data:', err);
          // Fall back to original games if enrichment fails
          setEnrichedGames(games);
        } finally {
          setEnriching(false);
        }
      };

      enrichGames();
    }
  }, [games]);

  // Apply filters to enriched games
  const displayGames = enrichedGames.length > 0 ? enrichedGames.filter((game) => {
    const subjectMatch = filters.subject === 'all' || game.subject === filters.subject;
    const difficultyMatch = filters.difficulty === 'all' || game.difficulty === filters.difficulty;
    return subjectMatch && difficultyMatch;
  }) : filteredGames;

  const handleGameClick = (game: Game) => {
    // Extract Scratch project ID from scratch_api URL
    // Format: https://scratch.mit.edu/projects/{scratchId}
    const scratchIdMatch = game.scratchApi.match(/\/projects\/(\d+)/);
    const scratchId = scratchIdMatch ? scratchIdMatch[1] : game.scratchId;
    navigate(`/game/${scratchId}`);
  };
=======
    const handleGameClick = (game: Game) => {
        // Extract Scratch project ID from scratch_api URL
        // Format: https://scratch.mit.edu/projects/{scratchId}
        const scratchIdMatch = game.scratchApi.match(/\/projects\/(\d+)/);
        const scratchId = scratchIdMatch ? scratchIdMatch[1] : game.scratchId;
        navigate(`/game/${scratchId}`);
    };
>>>>>>> d477fa51

    return (
        <Container>

            <FilterBar/>

            <Box sx={{mt: 4, mb: 4}}>

                {loading && (
                    <Box sx={{display: 'flex', justifyContent: 'center', mt: 4}}>
                        <CircularProgress/>
                    </Box>
                )}

                {error && (
                    <Alert severity="error" sx={{mt: 2}}>
                        {error}
                    </Alert>
                )}

<<<<<<< HEAD
        {!loading && !error && displayGames.length > 0 && (
          <Grid container spacing={3}>
            {displayGames.map((game: Game) => {
              // Extract Scratch ID for fallback thumbnail
              const scratchIdMatch = game.scratchApi.match(/\/projects\/(\d+)/);
              const scratchId = scratchIdMatch ? scratchIdMatch[1] : game.scratchId;
              const fallbackThumbnail = getDefaultScratchThumbnail(scratchId);
              
              return (
                <Grid size={{ xs: 12, sm: 6, md: 3 }} key={game.gameId}>
                  <Card 
                    sx={{ 
                      height: '100%',
                      display: 'flex',
                      flexDirection: 'column',
                      position: 'relative'
                    }}
                  >
                    <CardMedia
                      component="img"
                      height="140"
                      image={game.thumbnailUrl || fallbackThumbnail}
                      alt={game.gameName}
                      sx={{ objectFit: 'cover' }}
                    />
                    {enriching && (
                      <Box
                        sx={{
                          position: 'absolute',
                          top: 8,
                          right: 8,
                          bgcolor: 'rgba(255, 255, 255, 0.9)',
                          borderRadius: 1,
                          p: 0.5,
                        }}
                      >
                        <CircularProgress size={16} />
                      </Box>
                    )}
                    <CardContent sx={{ flexGrow: 1 }}>
                      <Typography variant="h6" gutterBottom noWrap title={game.gameName}>
                        {game.gameName}
                      </Typography>
                      <Stack direction="row" spacing={1} sx={{ mb: 1 }}>
                        <Chip 
                          label={t(`homepage.subjects.${game.subject}`)} 
                          size="small" 
                          color="primary"
                          variant="outlined"
                        />
                        <Chip 
                          label={t(`homepage.difficulties.${game.difficulty}`)} 
                          size="small" 
                          color="secondary"
                          variant="outlined"
                        />
                      </Stack>
                    </CardContent>
                    {isAuthenticated && (
                      <CardActions sx={{ p: 2, pt: 0 }}>
                        <Button 
                          variant="contained" 
                          fullWidth
                          onClick={() => handleGameClick(game)}
                          sx={{
                            backgroundColor: '#BE86CD',
                            '&:hover': {
                              backgroundColor: '#A76BB8',
                            }
                          }}
                        >
                          {t('homepage.playButton')}
                        </Button>
                      </CardActions>
                    )}
                  </Card>
                </Grid>
              );
            })}
          </Grid>
        )}
      </Box>
    </Container>
  );
=======
                {!loading && !error && filteredGames.length === 0 && (
                    <Alert severity="info" sx={{mt: 2}}>
                        No games found. Please check back later.
                    </Alert>
                )}

                {!loading && !error && filteredGames.length > 0 && (
                    <Box
                        sx={{
                            backgroundColor: 'rgba(255, 255, 255, 0.8)',
                            borderRadius: '20px',
                            mt: 3,
                            overflow: 'hidden',
                        }}
                    >
                        {/* Title Section */}
                        <Box
                            sx={{
                                backgroundColor: '#E95354',
                                height: '100px',
                                display: 'flex',
                                alignItems: 'center',
                                justifyContent: 'center',
                            }}
                        >
                            <Typography
                                variant="h4"
                                sx={{
                                    color: '#FFFFFF',
                                    fontWeight: 600,
                                }}
                            >
                                {t('homepage.gameListTitle')}
                            </Typography>
                        </Box>

                        {/* Game Cards Grid */}
                        <Box sx={{p: 2}}>
                            <Grid container spacing={3}>
                                {filteredGames.map((game: Game) => (
                                    <Grid size={{xs: 12, sm: 6, md: 3}} key={game.gameId}>
                                        <Card
                                            sx={{
                                                height: '100%',
                                                display: 'flex',
                                                flexDirection: 'column'
                                            }}
                                        >
                                            <CardMedia
                                                component="img"
                                                height="140"
                                                image={game.thumbnailUrl || 'https://via.placeholder.com/400x300?text=Game+Thumbnail'}
                                                alt={game.gameName}
                                                sx={{objectFit: 'cover'}}
                                            />
                                            <CardContent sx={{flexGrow: 1}}>
                                                <Typography variant="h6" gutterBottom noWrap>
                                                    {game.gameName}
                                                </Typography>
                                                <Stack direction="row" spacing={1} sx={{mb: 1}}>
                                                    <Chip
                                                        label={t(`homepage.subjects.${game.subject}`)}
                                                        size="small"
                                                        color="primary"
                                                        variant="outlined"
                                                    />
                                                    <Chip
                                                        label={t(`homepage.difficulties.${game.difficulty}`)}
                                                        size="small"
                                                        color="secondary"
                                                        variant="outlined"
                                                    />
                                                </Stack>
                                            </CardContent>
                                            {isAuthenticated && (
                                                <CardActions sx={{p: 2, pt: 0}}>
                                                    <Button
                                                        variant="contained"
                                                        fullWidth
                                                        onClick={() => handleGameClick(game)}
                                                        sx={{
                                                            backgroundColor: '#BE86CD',
                                                            '&:hover': {
                                                                backgroundColor: '#A76BB8',
                                                            }
                                                        }}
                                                    >
                                                        {t('homepage.playButton')}
                                                    </Button>
                                                </CardActions>
                                            )}
                                        </Card>
                                    </Grid>
                                ))}
                            </Grid>
                        </Box>
                    </Box>
                )}
            </Box>
        </Container>
    );
>>>>>>> d477fa51
}

export default Homepage;<|MERGE_RESOLUTION|>--- conflicted
+++ resolved
@@ -1,4 +1,3 @@
-<<<<<<< HEAD
 import { useEffect, useState } from 'react';
 import { useSelector, useDispatch } from 'react-redux';
 import { 
@@ -22,31 +21,6 @@
 import { setGames, setLoading, setError } from '../../store/slices/gamesSlice';
 import { fetchGames, enrichGameWithScratchData } from '../../services/gamesService';
 import type { Game } from '../../store/slices/gamesSlice';
-=======
-import {useEffect} from 'react';
-import {useSelector, useDispatch} from 'react-redux';
-import {
-    Box,
-    Typography,
-    Container,
-    Grid,
-    Card,
-    CardContent,
-    CardMedia,
-    CardActions,
-    Button,
-    CircularProgress,
-    Alert,
-    Chip,
-    Stack
-} from '@mui/material';
-import {useNavigate} from 'react-router-dom';
-import {useTranslation} from 'react-i18next';
-import {RootState, AppDispatch} from '../../store/store';
-import {setGames, setLoading, setError} from '../../store/slices/gamesSlice';
-import {fetchGames} from '../../services/gamesService';
-import type {Game} from '../../store/slices/gamesSlice';
->>>>>>> d477fa51
 import FilterBar from '../../components/FilterBar';
 import { getDefaultScratchThumbnail } from '../../utils/helpers';
 
@@ -60,7 +34,6 @@
  * - Falls back to default values if Scratch API is unavailable
  */
 function Homepage() {
-<<<<<<< HEAD
   const dispatch = useDispatch<AppDispatch>();
   const navigate = useNavigate();
   const { t } = useTranslation();
@@ -88,37 +61,10 @@
         dispatch(setLoading(false));
       }
     };
-=======
-    const dispatch = useDispatch<AppDispatch>();
-    const navigate = useNavigate();
-    const {t} = useTranslation();
-    const {filteredGames, loading, error} = useSelector((state: RootState) => state.games);
-    const {isAuthenticated} = useSelector((state: RootState) => state.auth);
-
-    useEffect(() => {
-        const loadGames = async () => {
-            dispatch(setLoading(true));
-            dispatch(setError(null));
-
-            try {
-                const response = await fetchGames();
-                if (response.success && response.data) {
-                    dispatch(setGames(response.data));
-                } else {
-                    dispatch(setError(response.error || 'Failed to load games'));
-                }
-            } catch (err) {
-                dispatch(setError('An unexpected error occurred'));
-            } finally {
-                dispatch(setLoading(false));
-            }
-        };
->>>>>>> d477fa51
 
         loadGames();
     }, [dispatch]);
 
-<<<<<<< HEAD
   // Enrich games with Scratch API data when games are loaded
   useEffect(() => {
     if (games.length > 0) {
@@ -156,15 +102,6 @@
     const scratchId = scratchIdMatch ? scratchIdMatch[1] : game.scratchId;
     navigate(`/game/${scratchId}`);
   };
-=======
-    const handleGameClick = (game: Game) => {
-        // Extract Scratch project ID from scratch_api URL
-        // Format: https://scratch.mit.edu/projects/{scratchId}
-        const scratchIdMatch = game.scratchApi.match(/\/projects\/(\d+)/);
-        const scratchId = scratchIdMatch ? scratchIdMatch[1] : game.scratchId;
-        navigate(`/game/${scratchId}`);
-    };
->>>>>>> d477fa51
 
     return (
         <Container>
@@ -185,7 +122,12 @@
                     </Alert>
                 )}
 
-<<<<<<< HEAD
+                        {!loading && !error && filteredGames.length === 0 && (
+                    <Alert severity="info" sx={{mt: 2}}>
+                        No games found. Please check back later.
+                    </Alert>
+                )}
+        
         {!loading && !error && displayGames.length > 0 && (
           <Grid container spacing={3}>
             {displayGames.map((game: Game) => {
@@ -270,109 +212,6 @@
       </Box>
     </Container>
   );
-=======
-                {!loading && !error && filteredGames.length === 0 && (
-                    <Alert severity="info" sx={{mt: 2}}>
-                        No games found. Please check back later.
-                    </Alert>
-                )}
-
-                {!loading && !error && filteredGames.length > 0 && (
-                    <Box
-                        sx={{
-                            backgroundColor: 'rgba(255, 255, 255, 0.8)',
-                            borderRadius: '20px',
-                            mt: 3,
-                            overflow: 'hidden',
-                        }}
-                    >
-                        {/* Title Section */}
-                        <Box
-                            sx={{
-                                backgroundColor: '#E95354',
-                                height: '100px',
-                                display: 'flex',
-                                alignItems: 'center',
-                                justifyContent: 'center',
-                            }}
-                        >
-                            <Typography
-                                variant="h4"
-                                sx={{
-                                    color: '#FFFFFF',
-                                    fontWeight: 600,
-                                }}
-                            >
-                                {t('homepage.gameListTitle')}
-                            </Typography>
-                        </Box>
-
-                        {/* Game Cards Grid */}
-                        <Box sx={{p: 2}}>
-                            <Grid container spacing={3}>
-                                {filteredGames.map((game: Game) => (
-                                    <Grid size={{xs: 12, sm: 6, md: 3}} key={game.gameId}>
-                                        <Card
-                                            sx={{
-                                                height: '100%',
-                                                display: 'flex',
-                                                flexDirection: 'column'
-                                            }}
-                                        >
-                                            <CardMedia
-                                                component="img"
-                                                height="140"
-                                                image={game.thumbnailUrl || 'https://via.placeholder.com/400x300?text=Game+Thumbnail'}
-                                                alt={game.gameName}
-                                                sx={{objectFit: 'cover'}}
-                                            />
-                                            <CardContent sx={{flexGrow: 1}}>
-                                                <Typography variant="h6" gutterBottom noWrap>
-                                                    {game.gameName}
-                                                </Typography>
-                                                <Stack direction="row" spacing={1} sx={{mb: 1}}>
-                                                    <Chip
-                                                        label={t(`homepage.subjects.${game.subject}`)}
-                                                        size="small"
-                                                        color="primary"
-                                                        variant="outlined"
-                                                    />
-                                                    <Chip
-                                                        label={t(`homepage.difficulties.${game.difficulty}`)}
-                                                        size="small"
-                                                        color="secondary"
-                                                        variant="outlined"
-                                                    />
-                                                </Stack>
-                                            </CardContent>
-                                            {isAuthenticated && (
-                                                <CardActions sx={{p: 2, pt: 0}}>
-                                                    <Button
-                                                        variant="contained"
-                                                        fullWidth
-                                                        onClick={() => handleGameClick(game)}
-                                                        sx={{
-                                                            backgroundColor: '#BE86CD',
-                                                            '&:hover': {
-                                                                backgroundColor: '#A76BB8',
-                                                            }
-                                                        }}
-                                                    >
-                                                        {t('homepage.playButton')}
-                                                    </Button>
-                                                </CardActions>
-                                            )}
-                                        </Card>
-                                    </Grid>
-                                ))}
-                            </Grid>
-                        </Box>
-                    </Box>
-                )}
-            </Box>
-        </Container>
-    );
->>>>>>> d477fa51
 }
 
 export default Homepage;